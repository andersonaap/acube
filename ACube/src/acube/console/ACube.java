package acube.console;

import java.io.BufferedReader;
import java.io.Console;
import java.io.FileNotFoundException;
import java.io.FileReader;
import java.io.IOException;
import java.util.EnumSet;
import acube.Corner;
import acube.CubeState;
import acube.Edge;
import acube.Metric;
import acube.Tools;
import acube.Turn;
import acube.format.CycleParser;
import acube.format.TurnParser;

/** The implementation of the (modified) Kociemba's 2-phase algorithm for
 * incompletely defined cubes.
 * @author Josef Jelinek josef.jelinek@gmail.com <a
 *         href="http://rubikscube.info">http://rubikscube.info</a>
 * @version 4.0 */
public final class ACube {
  
  private static final String infoString = "ACube 4.0a Sep 7, 2011 2:13:58 AM\n by Josef Jelinek 2001-2011\n";
  
  private static boolean findAll = false;
  private static int maxLength = 20;
  private static Metric metric = Metric.FACE;
  private static EnumSet<Turn> turns = Turn.valueSet;
  private static CubeState cube = initState();
  
  public static void main(final String[] args) {
    if (args.length == 0) {
      interactiveConsole();
    }
    else {
      fileInput(args[0]);
    }
  }
  
  private static void interactiveConsole() {
    final Console c = System.console();
    c.printf(infoString);
    for (;;) {
      printState(c);
      String s = c.readLine();
      if (!executeCommand(c, s)) {
        break;
<<<<<<< HEAD
      s = s.trim();
      if (s.equals("0"))
        break;
      if (s.equals("1") || s.startsWith("1:")) {
        String p = Tools.substringAfter(s, "2:").trim();
        while (p.equals(""))
          p = readLine(c, "Enter cube state: ");
        cube = CycleParser.parse(p);
      } else if (s.equals("2") || s.startsWith("2:")) {
        String p = Tools.substringAfter(s, "2:").trim();
        while (p.equals(""))
          p = readLine(c, "Enter cube state: ");
        cube = CycleParser.parse(p);
      } else if (s.equals("3") || s.startsWith("3:")) {
        String p = Tools.substringAfter(s, "3:").trim();
        while (p.equals(""))
          p = readLine(c, "Enter turns: ");
        turns = TurnParser.parse(p);
      } else if (s.equals("4") || s.startsWith("4:")) {
        String p = Tools.substringAfter(s, "4:").trim();
        while (p.equals(""))
          p = readLine(c, "Enter metric: ");
        for (final Metric m : Metric.values())
          if (p.equals(m.toString()))
            metric = m;
      } else if (s.equals("5") || s.startsWith("5:")) {
        String p = Tools.substringAfter(s, "5:").trim();
        while (p.equals(""))
          p = readLine(c, "Enter number: ");
        maxLength = Math.max(1, Math.min(40, Integer.parseInt(p)));
      } else if (s.equals("6"))
        findAll = !findAll;
      else if (s.equals(""))
        cube.solve(metric, turns, maxLength, findAll, new ConsoleReporter(c));
      else if (s.equals("9")) {
        maxLength = 20;
        metric = Metric.FACE;
        turns = Turn.valueSet;
        cube = initState();
      } else
        c.printf("Unrecognized command\n");
=======
      }
      
>>>>>>> 0f6ed11c
    }
    c.printf("\nHave a nice day.\n");
  }
  
  private static void fileInput(final String fileName) {
    try {
      
      final BufferedReader file = new BufferedReader(new FileReader(fileName));
      
      System.out.print(infoString);
      System.out.println("File output.");
      
      String line;
      while ((line = file.readLine()) != null)   {
        System.out.println("Input line: " + line);
        if (line.length() >=1 && line.startsWith("#")) {
          continue;
        }
        if (!executeCommand(null, line)) {
          break;
        }
      }
    }
    catch (FileNotFoundException e) {
      System.err.println("File \"" + fileName + "\" not found.");
    }
    catch (IOException e) {
      System.err.println("IOException.");
    }
    
  }
  
  private static void printState(final Console c) {
    c.printf("----------------------------\n");
    c.printf("#Template:\nUF UR UB UL DF DR DB DL FR FL BR BL UFR URB UBL ULF DRF DFL DLB DBR\n");
    c.printf("#Current:\n%s\n", cube.reidString());
    c.printf("#Ignored positions: %s\n", cube.ignoredPositionsString());
    c.printf("#Ignored orientations: %s\n", cube.ignoredOrientationsString());
    c.printf("#Turns:\n%s\n\n", TurnParser.toString(turns));
    c.printf("[1] Enter cube - standard notation\n");
    c.printf("[2] Enter cube - cycle notation\n");
    c.printf("[3] Enter allowed turns\n");
    c.printf("[4] Set metric to %s (%s)\n", Metric.nameString, metric.toString());
    c.printf("[5] Maximum length (%d)\n", maxLength);
    c.printf("[6] Find all sequences (%s)\n", findAll ? "yes" : "no");
    c.printf("[ ] Solve\n");
    c.printf("[9] Reset\n");
    c.printf("[0] Exit\n");
  }
  
  private static boolean executeCommand(final Console c, String s) {
    if (s == null)
      return false;
    s = s.trim();
    if (s.equals("0"))
      return false;
    if (s.equals("1"))
      c.printf("Not implemented - use [2]\n");
    else if (s.equals("2") || s.startsWith("2:")) {
      String p = Tools.substringAfter(s, "2:").trim();
      while (p.equals(""))
        p = readLine(c, "Enter cube state: ");
      cube = CycleParser.parse(p);
    } else if (s.equals("3") || s.startsWith("3:")) {
      String p = Tools.substringAfter(s, "3:").trim();
      while (p.equals(""))
        p = readLine(c, "Enter turns: ");
      turns = TurnParser.parse(p);
    } else if (s.equals("4") || s.startsWith("4:")) {
      String p = Tools.substringAfter(s, "4:").trim();
      while (p.equals(""))
        p = readLine(c, "Enter metric: ");
      for (final Metric m : Metric.values())
        if (p.equals(m.toString()))
          metric = m;
    } else if (s.equals("5") || s.startsWith("5:")) {
      String p = Tools.substringAfter(s, "5:").trim();
      while (p.equals(""))
        p = readLine(c, "Enter number: ");
      maxLength = Math.max(1, Math.min(40, Integer.parseInt(p)));
    } else if (s.equals("6"))
      findAll = !findAll;
    else if (s.equals(""))
      cube.solve(metric, turns, maxLength, findAll, new ConsoleReporter(c));
    else if (s.equals("9")) {
      maxLength = 20;
      metric = Metric.FACE;
      turns = Turn.valueSet;
      cube = initState();
    } else
      c.printf("Unrecognized command\n");
    return true;
  }
  
  private static String readLine(final Console c, final String message) {
    c.printf(message);
    return c.readLine().trim();
  }
  
  private static CubeState initState() {
    return new CubeState(Corner.values(), Edge.values(), new int[8], new int[12]);
  }
}<|MERGE_RESOLUTION|>--- conflicted
+++ resolved
@@ -13,6 +13,7 @@
 import acube.Tools;
 import acube.Turn;
 import acube.format.CycleParser;
+import acube.format.ReidParser;
 import acube.format.TurnParser;
 
 /** The implementation of the (modified) Kociemba's 2-phase algorithm for
@@ -21,110 +22,55 @@
  *         href="http://rubikscube.info">http://rubikscube.info</a>
  * @version 4.0 */
 public final class ACube {
-  
-  private static final String infoString = "ACube 4.0a Sep 7, 2011 2:13:58 AM\n by Josef Jelinek 2001-2011\n";
-  
+  private static final String infoString = "ACube 4.0a090711\n";
   private static boolean findAll = false;
   private static int maxLength = 20;
   private static Metric metric = Metric.FACE;
   private static EnumSet<Turn> turns = Turn.valueSet;
-  private static CubeState cube = initState();
-  
+  private static final CubeState initCubeState = new CubeState(Corner.values(), Edge.values(), new int[8], new int[12]);
+  private static CubeState cube = initCubeState;
+
   public static void main(final String[] args) {
-    if (args.length == 0) {
+    if (args.length == 0)
       interactiveConsole();
-    }
-    else {
+    else
       fileInput(args[0]);
-    }
   }
-  
+
   private static void interactiveConsole() {
     final Console c = System.console();
     c.printf(infoString);
-    for (;;) {
-      printState(c);
-      String s = c.readLine();
-      if (!executeCommand(c, s)) {
-        break;
-<<<<<<< HEAD
-      s = s.trim();
-      if (s.equals("0"))
-        break;
-      if (s.equals("1") || s.startsWith("1:")) {
-        String p = Tools.substringAfter(s, "2:").trim();
-        while (p.equals(""))
-          p = readLine(c, "Enter cube state: ");
-        cube = CycleParser.parse(p);
-      } else if (s.equals("2") || s.startsWith("2:")) {
-        String p = Tools.substringAfter(s, "2:").trim();
-        while (p.equals(""))
-          p = readLine(c, "Enter cube state: ");
-        cube = CycleParser.parse(p);
-      } else if (s.equals("3") || s.startsWith("3:")) {
-        String p = Tools.substringAfter(s, "3:").trim();
-        while (p.equals(""))
-          p = readLine(c, "Enter turns: ");
-        turns = TurnParser.parse(p);
-      } else if (s.equals("4") || s.startsWith("4:")) {
-        String p = Tools.substringAfter(s, "4:").trim();
-        while (p.equals(""))
-          p = readLine(c, "Enter metric: ");
-        for (final Metric m : Metric.values())
-          if (p.equals(m.toString()))
-            metric = m;
-      } else if (s.equals("5") || s.startsWith("5:")) {
-        String p = Tools.substringAfter(s, "5:").trim();
-        while (p.equals(""))
-          p = readLine(c, "Enter number: ");
-        maxLength = Math.max(1, Math.min(40, Integer.parseInt(p)));
-      } else if (s.equals("6"))
-        findAll = !findAll;
-      else if (s.equals(""))
-        cube.solve(metric, turns, maxLength, findAll, new ConsoleReporter(c));
-      else if (s.equals("9")) {
-        maxLength = 20;
-        metric = Metric.FACE;
-        turns = Turn.valueSet;
-        cube = initState();
-      } else
-        c.printf("Unrecognized command\n");
-=======
-      }
-      
->>>>>>> 0f6ed11c
-    }
+    while (processConsoleInput(c)) {}
     c.printf("\nHave a nice day.\n");
   }
-  
+
+  private static boolean processConsoleInput(final Console c) {
+    printState(c);
+    final String line = c.readLine();
+    return line != null && executeCommand(c, line);
+  }
+
   private static void fileInput(final String fileName) {
     try {
-      
       final BufferedReader file = new BufferedReader(new FileReader(fileName));
-      
       System.out.print(infoString);
       System.out.println("File output.");
-      
-      String line;
-      while ((line = file.readLine()) != null)   {
-        System.out.println("Input line: " + line);
-        if (line.length() >=1 && line.startsWith("#")) {
-          continue;
-        }
-        if (!executeCommand(null, line)) {
-          break;
-        }
-      }
+      while (processFileInput(file)) {}
+    } catch (final FileNotFoundException e) {
+      System.err.println("File \"" + fileName + "\" not found.");
+    } catch (final IOException e) {
+      System.err.println(e.getMessage());
     }
-    catch (FileNotFoundException e) {
-      System.err.println("File \"" + fileName + "\" not found.");
-    }
-    catch (IOException e) {
-      System.err.println("IOException.");
-    }
-    
   }
-  
+
+  private static boolean processFileInput(final BufferedReader file) throws IOException {
+    final String line = file.readLine();
+    if (line == null)
+      return false;
+    System.out.println("Input line: " + line);
+    return !line.startsWith("#") && !executeCommand(null, line);
+  }
+
   private static void printState(final Console c) {
     c.printf("----------------------------\n");
     c.printf("#Template:\nUF UR UB UL DF DR DB DL FR FL BR BL UFR URB UBL ULF DRF DFL DLB DBR\n");
@@ -142,16 +88,17 @@
     c.printf("[9] Reset\n");
     c.printf("[0] Exit\n");
   }
-  
+
   private static boolean executeCommand(final Console c, String s) {
-    if (s == null)
-      return false;
     s = s.trim();
     if (s.equals("0"))
       return false;
-    if (s.equals("1"))
-      c.printf("Not implemented - use [2]\n");
-    else if (s.equals("2") || s.startsWith("2:")) {
+    if (s.equals("1") || s.startsWith("1:")) {
+      String p = Tools.substringAfter(s, "1:").trim();
+      while (p.equals(""))
+        p = readLine(c, "Enter cube state: ");
+      cube = ReidParser.parse(p);
+    } else if (s.equals("2") || s.startsWith("2:")) {
       String p = Tools.substringAfter(s, "2:").trim();
       while (p.equals(""))
         p = readLine(c, "Enter cube state: ");
@@ -181,18 +128,14 @@
       maxLength = 20;
       metric = Metric.FACE;
       turns = Turn.valueSet;
-      cube = initState();
+      cube = initCubeState;
     } else
       c.printf("Unrecognized command\n");
     return true;
   }
-  
+
   private static String readLine(final Console c, final String message) {
     c.printf(message);
     return c.readLine().trim();
   }
-  
-  private static CubeState initState() {
-    return new CubeState(Corner.values(), Edge.values(), new int[8], new int[12]);
-  }
 }